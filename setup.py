from setuptools import setup, find_packages

with open("requirements.txt", "r") as requirements_file:
    requirements = list(map(lambda line: line.strip(), requirements_file.readlines()))
    requirements = list(filter(lambda line: (not line.startswith("#")) and len(line) > 0, requirements))

setup(name="redvox-pandas",
<<<<<<< HEAD
      version="1.2.11",
=======
      version="1.2.12",
>>>>>>> 5a456e5f
      url='https://github.com/RedVoxInc/redpandas',
      license='Apache',
      author='RedVox',
      author_email='dev@redvoxsound.com',
      description='Library to streamline preprocessing of RedVox API 900 and API 1000 data',
      packages=find_packages(include=[
          "redpandas",
          "redpandas.redpd_plot"
      ],
          exclude=['tests']),
      long_description_content_type='text/markdown',
      long_description=open('README.md').read(),
      install_requires=requirements,
      python_requires=">=3.7")<|MERGE_RESOLUTION|>--- conflicted
+++ resolved
@@ -5,11 +5,7 @@
     requirements = list(filter(lambda line: (not line.startswith("#")) and len(line) > 0, requirements))
 
 setup(name="redvox-pandas",
-<<<<<<< HEAD
-      version="1.2.11",
-=======
       version="1.2.12",
->>>>>>> 5a456e5f
       url='https://github.com/RedVoxInc/redpandas',
       license='Apache',
       author='RedVox',
