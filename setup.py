--- conflicted
+++ resolved
@@ -5,11 +5,7 @@
     requirements = list(filter(lambda line: (not line.startswith("#")) and len(line) > 0, requirements))
 
 setup(name="redvox-pandas",
-<<<<<<< HEAD
-      version="0.0.4",
-=======
       version="0.0.5",
->>>>>>> 795aad4a
       url='https://github.com/RedVoxInc/redpandas',
       license='Apache',
       author='RedVox',
