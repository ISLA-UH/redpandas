# todo: address possible invalid values in building plots section
# Python libraries
import os.path
import pickle
import matplotlib.pyplot as plt
import numpy as np
import pandas as pd
import datetime as dtime

# RedVox RedPandas and related RedVox modules
from redvox.common.data_window import DataWindowFast
import redvox.common.date_time_utils as dt
import redpandas.redpd_preprocess as rpd_prep
import redpandas.redpd_scales as rpd_scales
import redpandas.redpd_build_station as rpd_build_sta
import redpandas.redpd_plot as rpd_plot
from libquantum.plot_templates import plot_time_frequency_reps as pnl

# Configuration file
from examples.skyfall.skyfall_config import EVENT_NAME, INPUT_DIR, OUTPUT_DIR, EPISODE_START_EPOCH_S, \
    EPISODE_END_EPOCH_S, STATIONS, DW_FILE, use_datawindow, use_pickle, use_parquet, PD_PQT_FILE, SENSOR_LABEL


# Verify points to correct config file.
# TODO MC: plot 3c hp in same panel, sqrt(add squares) for power in another panel, top panel TBD

if __name__ == "__main__":
    """
    RedVox RedPandas time-domain representation of API900 data. Example: Skyfall.
    Last updated: 25 May 2021
    """

    print('Let the sky fall')

    # # Range vs reference lat lon at terminus
    # location_latitude_reference = 35.83728684
    # location_longitude_reference = -115.57228988


    # Label columns in dataframe
    station_label: str = "station_id"
    redvox_sdk_version_label: str = 'redvox_sdk_version'

    # Audio columns
    audio_data_label: str = "audio_wf"
    audio_epoch_s_label: str = "audio_epoch_s"
    audio_fs_label: str = "audio_sample_rate_nominal_hz"

    # Barometer columns
    barometer_data_raw_label: str = "barometer_wf_raw"
    barometer_data_highpass_label: str = "barometer_wf_highpass"
    barometer_epoch_s_label: str = "barometer_epoch_s"
    barometer_fs_label: str = "barometer_sample_rate_hz"

    # Accelerometer columns
    accelerometer_data_raw_label: str = "accelerometer_wf_raw"
    accelerometer_data_highpass_label: str = "accelerometer_wf_highpass"
    accelerometer_epoch_s_label: str = "accelerometer_epoch_s"
    accelerometer_fs_label: str = "accelerometer_sample_rate_hz"

    # Gyroscope columns
    gyroscope_data_raw_label: str = "gyroscope_wf_raw"
    gyroscope_data_highpass_label: str = "gyroscope_wf_highpass"
    gyroscope_epoch_s_label: str = "gyroscope_epoch_s"
    gyroscope_fs_label: str = "gyroscope_sample_rate_hz"

    # Magnetometer columns
    magnetometer_data_raw_label: str = "magnetometer_wf_raw"
    magnetometer_data_highpass_label: str = "magnetometer_wf_highpass"
    magnetometer_epoch_s_label: str = "magnetometer_epoch_s"
    magnetometer_fs_label: str = "magnetometer_sample_rate_hz"

    # Health columns
    health_battery_charge_label: str = 'battery_charge_remaining_per'
    health_internal_temp_deg_C_label: str = 'internal_temp_deg_C'
    health_network_type_label: str = 'network_type'
    health_epoch_s_label: str = 'health_epoch_s'

    # Location columns
    location_latitude_label: str = 'location_latitude'
    location_longitude_label: str = 'location_longitude'
    location_altitude_label: str = "location_altitude"
    location_speed_label: str = 'location_speed'
    location_epoch_s_label: str = 'location_epoch_s'
    location_provider_label: str = 'location_provider'

    # Synchronization columns
    synchronization_epoch_label: str = 'synchronization_epoch_s'
    synchronization_latency_label: str = 'synchronization_latency_ms'
    synchronization_offset_label: str = 'synchronization_offset_ms'
    synchronization_best_offset_label: str = 'synchronization_best_offset_ms'
    synchronization_offset_delta_label: str = 'synchronization_offset_delta_ms'
    synchronization_number_exchanges_label: str = 'synchronization_number_exchanges'

    # Load data options
    if use_datawindow is True or use_pickle is True:
        print("Initiating Conversion from RedVox DataWindow to RedVox RedPandas:")
        if use_datawindow:  # Option A: Create DataWindow object
            print("Constructing RedVox DataWindow Fast...", end=" ")
            rdvx_data = DataWindowFast(input_dir=INPUT_DIR,
                                       station_ids=STATIONS,
                                       start_datetime=dt.datetime_from_epoch_seconds_utc(EPISODE_START_EPOCH_S),
                                       end_datetime=dt.datetime_from_epoch_seconds_utc(EPISODE_END_EPOCH_S),
                                       apply_correction=True,
                                       structured_layout=True)
            print(f"Done. RedVox SDK version: {rdvx_data.sdk_version}")

        else:  # Option B: Load pickle with DataWindow object. Assume compressed
            print("Unpickling existing compressed RedVox DataWindow with JSON...", end=" ")
            rdvx_data: DataWindowFast = DataWindowFast.from_json_file(base_dir=OUTPUT_DIR, file_name=DW_FILE)
            print(f"Done. RedVox SDK version: {rdvx_data.sdk_version}")

        # For option A or B, begin RedPandas
        print("\nInitiating RedVox Redpandas:")
        df_skyfall_data = pd.DataFrame([rpd_build_sta.station_to_dict_from_dw(station=station,
                                                                              sdk_version=rdvx_data.sdk_version,
                                                                              sensor_labels=SENSOR_LABEL)
                                        for station in rdvx_data.stations])
        df_skyfall_data.sort_values(by="station_id", ignore_index=True, inplace=True)

    elif use_parquet:  # Option C: Open dataframe from parquet file
        print("Loading exisiting RedPandas Parquet...", end=" ")
        df_skyfall_data = pd.read_parquet(os.path.join(OUTPUT_DIR, PD_PQT_FILE))
        print(f"Done. RedVox SDK version: {df_skyfall_data[redvox_sdk_version_label][0]}")

    else:
        print('\nNo data loading method selected. '
              'Check that use_datawindow, use_pickle, or use_parquet in the Skyfall configuration file are set to True.')
        exit()

    # Start of building plots
    print("\nInitiating time-domain representation of Skyfall:")
    for station in df_skyfall_data.index:
        station_id_str = df_skyfall_data[station_label][station]  # Get the station id

        if audio_data_label and audio_fs_label in df_skyfall_data.columns:

            print('mic_sample_rate_hz: ', df_skyfall_data[audio_fs_label][station])
            print('mic_epoch_s_0: ', df_skyfall_data[audio_epoch_s_label][station][0])

            # Frame to mic start and end and plot
            event_reference_time_epoch_s = df_skyfall_data[audio_epoch_s_label][station][0]

        if barometer_data_raw_label and barometer_data_highpass_label and barometer_fs_label in df_skyfall_data.columns:
            if use_parquet and use_datawindow is False and use_pickle is False:
                # Reshape wf columns
                rpd_prep.df_column_unflatten(df=df_skyfall_data,
                                             col_wf_label=barometer_data_raw_label,
                                             col_ndim_label=barometer_data_raw_label + "_ndim")

                rpd_prep.df_column_unflatten(df=df_skyfall_data,
                                             col_wf_label=barometer_data_highpass_label,
                                             col_ndim_label=barometer_data_highpass_label + "_ndim")

            print('barometer_sample_rate_hz:', df_skyfall_data[barometer_fs_label][station])
            print('barometer_epoch_s_0:', df_skyfall_data[barometer_epoch_s_label][station][0])

            barometer_height_m = \
                rpd_prep.model_height_from_pressure_skyfall(df_skyfall_data[barometer_data_raw_label][station][0])
            baro_height_from_bounder_km = barometer_height_m/1E3

        # Repeat here
        if accelerometer_data_raw_label and accelerometer_fs_label and accelerometer_data_highpass_label\
                in df_skyfall_data.columns:
            if use_parquet and use_datawindow is False and use_pickle is False:
                # Reshape wf columns
                rpd_prep.df_column_unflatten(df=df_skyfall_data,
                                             col_wf_label=accelerometer_data_raw_label,
                                             col_ndim_label=accelerometer_data_raw_label + "_ndim")
                rpd_prep.df_column_unflatten(df=df_skyfall_data,
                                             col_wf_label=accelerometer_data_highpass_label,
                                             col_ndim_label=accelerometer_data_highpass_label + "_ndim")

            print('accelerometer_sample_rate_hz:', df_skyfall_data[accelerometer_fs_label][station])
            print('accelerometer_epoch_s_0:',  df_skyfall_data[accelerometer_epoch_s_label][station][0],
                  df_skyfall_data[accelerometer_epoch_s_label][station][-1])

            # Plot aligned raw waveforms
            pnl.plot_wf_wf_wf_vert(redvox_id=station_id_str,
                                   wf_panel_2_sig=df_skyfall_data[accelerometer_data_raw_label][station][2],
                                   wf_panel_2_time=df_skyfall_data[accelerometer_epoch_s_label][station],
                                   wf_panel_1_sig=df_skyfall_data[accelerometer_data_raw_label][station][1],
                                   wf_panel_1_time=df_skyfall_data[accelerometer_epoch_s_label][station],
                                   wf_panel_0_sig=df_skyfall_data[accelerometer_data_raw_label][station][0],
                                   wf_panel_0_time=df_skyfall_data[accelerometer_epoch_s_label][station],
                                   start_time_epoch=event_reference_time_epoch_s,
                                   wf_panel_2_units="Acc Z, m/$s^2$",
                                   wf_panel_1_units="Acc Y, m/$s^2$",
                                   wf_panel_0_units="Acc X, m/$s^2$",
                                   figure_title=EVENT_NAME + ": Accelerometer raw",
                                   figure_title_show=False,
                                   label_panel_show=True)  # for press

            # Plot aligned highpassed waveforms
            # pnl.plot_wf_wf_wf_vert(redvox_id=station_id_str,
            #                        wf_panel_2_sig=df_skyfall_data[accelerometer_data_highpass_label][station][2],
            #                        wf_panel_2_time=df_skyfall_data[accelerometer_epoch_s_label][station],
            #                        wf_panel_1_sig=df_skyfall_data[accelerometer_data_highpass_label][station][1],
            #                        wf_panel_1_time=df_skyfall_data[accelerometer_epoch_s_label][station],
            #                        wf_panel_0_sig=df_skyfall_data[accelerometer_data_highpass_label][station][0],
            #                        wf_panel_0_time=df_skyfall_data[accelerometer_epoch_s_label][station],
            #                        start_time_epoch=event_reference_time_epoch_s,
            #                        wf_panel_2_units="Z, m/$s^2$",
            #                        wf_panel_1_units="Y, m/$s^2$",
            #                        wf_panel_0_units="X, m/$s^2$",
            #                        figure_title=EVENT_NAME + ": Accelerometer highpass")

        if accelerometer_data_raw_label and barometer_data_raw_label in df_skyfall_data.columns:
            # Plot aligned waveforms for sensor payload
            pnl.plot_wf_wf_wf_vert(redvox_id=station_id_str,
                                   wf_panel_2_sig=df_skyfall_data[audio_data_label][station],
                                   wf_panel_2_time=df_skyfall_data[audio_epoch_s_label][station],
                                   wf_panel_1_sig=df_skyfall_data[accelerometer_data_highpass_label][station][2],
                                   wf_panel_1_time=df_skyfall_data[accelerometer_epoch_s_label][station],
                                   wf_panel_0_sig=df_skyfall_data[barometer_data_highpass_label][station][0],
                                   wf_panel_0_time=df_skyfall_data[barometer_epoch_s_label][station],
                                   start_time_epoch=event_reference_time_epoch_s,
                                   wf_panel_2_units="Mic, Norm,",
                                   wf_panel_1_units="Acc Z hp, m/$s^2$",
                                   wf_panel_0_units="Bar hp, kPa",
                                   figure_title=EVENT_NAME + " with Acc and Bar Highpass",
                                   figure_title_show=False,
                                   label_panel_show=True)

            pnl.plot_wf_wf_wf_vert(redvox_id=station_id_str,
                                   wf_panel_2_sig=df_skyfall_data[audio_data_label][station],
                                   wf_panel_2_time=df_skyfall_data[audio_epoch_s_label][station],
                                   wf_panel_1_sig=df_skyfall_data[accelerometer_data_raw_label][station][2],
                                   wf_panel_1_time=df_skyfall_data[accelerometer_epoch_s_label][station],
                                   wf_panel_0_sig=baro_height_from_bounder_km,
                                   wf_panel_0_time=df_skyfall_data[barometer_epoch_s_label][station],
                                   start_time_epoch=event_reference_time_epoch_s,
                                   wf_panel_2_units="Mic, Norm",
                                   wf_panel_1_units="Acc Z, m/$s^2$",
                                   wf_panel_0_units="Bar Z Height, km",
                                   figure_title=EVENT_NAME,
                                   figure_title_show=False,
                                   label_panel_show=True)

        if gyroscope_data_raw_label and gyroscope_fs_label and gyroscope_data_highpass_label\
                in df_skyfall_data.columns:

            if use_parquet and use_datawindow is False and use_pickle is False:
                # Reshape wf columns
                rpd_prep.df_column_unflatten(df=df_skyfall_data,
                                             col_wf_label=gyroscope_data_raw_label,
                                             col_ndim_label=gyroscope_data_raw_label + "_ndim")

                rpd_prep.df_column_unflatten(df=df_skyfall_data,
                                             col_wf_label=gyroscope_data_highpass_label,
                                             col_ndim_label=gyroscope_data_highpass_label + "_ndim")

            print('gyroscope_sample_rate_hz:', df_skyfall_data[gyroscope_fs_label][station])
            print('gyroscope_epoch_s_0:', df_skyfall_data[gyroscope_epoch_s_label][station][0],
                  df_skyfall_data[gyroscope_epoch_s_label][station][-1])
            # Plot raw aligned waveforms
            pnl.plot_wf_wf_wf_vert(redvox_id=station_id_str,
                                   wf_panel_2_sig=df_skyfall_data[gyroscope_data_raw_label][station][2],
                                   wf_panel_2_time=df_skyfall_data[gyroscope_epoch_s_label][station],
                                   wf_panel_1_sig=df_skyfall_data[gyroscope_data_raw_label][station][1],
                                   wf_panel_1_time=df_skyfall_data[gyroscope_epoch_s_label][station],
                                   wf_panel_0_sig=df_skyfall_data[gyroscope_data_raw_label][station][0],
                                   wf_panel_0_time=df_skyfall_data[gyroscope_epoch_s_label][station],
                                   start_time_epoch=event_reference_time_epoch_s,
                                   wf_panel_2_units="Gyr Z, rad/s",
                                   wf_panel_1_units="Gyr Y, rad/s",
                                   wf_panel_0_units="Gyr X, rad/s",
                                   figure_title=EVENT_NAME + ": Gyroscope raw",
                                   figure_title_show=False,
                                   label_panel_show=True)

            # Plot highpass aligned waveforms
            # pnl.plot_wf_wf_wf_vert(redvox_id=station_id_str,
            #                        wf_panel_2_sig=df_skyfall_data[gyroscope_data_highpass_label][station][2],
            #                        wf_panel_2_time=df_skyfall_data[gyroscope_epoch_s_label][station],
            #                        wf_panel_1_sig=df_skyfall_data[gyroscope_data_highpass_label][station][1],
            #                        wf_panel_1_time=df_skyfall_data[gyroscope_epoch_s_label][station],
            #                        wf_panel_0_sig=df_skyfall_data[gyroscope_data_highpass_label][station][0],
            #                        wf_panel_0_time=df_skyfall_data[gyroscope_epoch_s_label][station],
            #                        start_time_epoch=event_reference_time_epoch_s,
            #                        wf_panel_2_units="Z, rad/s",
            #                        wf_panel_1_units="Y, rad/s",
            #                        wf_panel_0_units="X, rad/s",
            #                        figure_title=EVENT_NAME + ": Gyroscope highpass")

        if magnetometer_data_raw_label and magnetometer_fs_label and magnetometer_data_highpass_label\
                in df_skyfall_data.columns:
            if use_parquet and use_datawindow is False and use_pickle is False:
                # Reshape wf columns
                rpd_prep.df_column_unflatten(df=df_skyfall_data,
                                             col_wf_label=magnetometer_data_raw_label,
                                             col_ndim_label=magnetometer_data_raw_label + "_ndim")
                rpd_prep.df_column_unflatten(df=df_skyfall_data,
                                             col_wf_label=magnetometer_data_highpass_label,
                                             col_ndim_label=magnetometer_data_highpass_label + "_ndim")

            print('magnetometer_sample_rate_hz:', df_skyfall_data[magnetometer_fs_label][station])
            print('magnetometer_epoch_s_0:', df_skyfall_data[magnetometer_epoch_s_label][station][0],
                  df_skyfall_data[magnetometer_epoch_s_label][station][-1])
            # Plot aligned raw waveforms
            pnl.plot_wf_wf_wf_vert(redvox_id=station_id_str,
                                   wf_panel_2_sig=df_skyfall_data[magnetometer_data_raw_label][station][2],
                                   wf_panel_2_time=df_skyfall_data[magnetometer_epoch_s_label][station],
                                   wf_panel_1_sig=df_skyfall_data[magnetometer_data_raw_label][station][1],
                                   wf_panel_1_time=df_skyfall_data[magnetometer_epoch_s_label][station],
                                   wf_panel_0_sig=df_skyfall_data[magnetometer_data_raw_label][station][0],
                                   wf_panel_0_time=df_skyfall_data[magnetometer_epoch_s_label][station],
                                   start_time_epoch=event_reference_time_epoch_s,
                                   wf_panel_2_units="Mag Z, $\mu$T",
                                   wf_panel_1_units="Mag Y, $\mu$T",
                                   wf_panel_0_units="Mag X, $\mu$T",
                                   figure_title=EVENT_NAME + ": Magnetometer raw",
                                   figure_title_show=False,
                                   label_panel_show=True)

            # Plot aligned highpass waveforms
            # pnl.plot_wf_wf_wf_vert(redvox_id=station_id_str,
            #                        wf_panel_2_sig=df_skyfall_data[magnetometer_data_highpass_label][station][2],
            #                        wf_panel_2_time=df_skyfall_data[magnetometer_epoch_s_label][station],
            #                        wf_panel_1_sig=df_skyfall_data[magnetometer_data_highpass_label][station][1],
            #                        wf_panel_1_time=df_skyfall_data[magnetometer_epoch_s_label][station],
            #                        wf_panel_0_sig=df_skyfall_data[magnetometer_data_highpass_label][station][0],
            #                        wf_panel_0_time=df_skyfall_data[magnetometer_epoch_s_label][station],
            #                        start_time_epoch=event_reference_time_epoch_s,
            #                        wf_panel_2_units="Z, $\mu$T",
            #                        wf_panel_1_units="Y, $\mu$T",
            #                        wf_panel_0_units="X, $\mu$T",
            #                        figure_title=EVENT_NAME + ": Magnetometer highpass")

        if location_latitude_label and location_longitude_label and location_altitude_label and location_speed_label \
                in df_skyfall_data.columns:

            # construct mask for location
            # location speed
            list_bool_speed = [True] + [False]*(len(df_skyfall_data[location_speed_label][0])-1)
            mask_speed_m_s = np.ma.masked_array(df_skyfall_data[location_speed_label][0], mask=list_bool_speed)
            # location latitude
            list_bool_lat = [True] + [False]*(len(df_skyfall_data[location_latitude_label][0])-1)
            mask_lat_degrees = np.ma.masked_array(df_skyfall_data[location_latitude_label][0], mask=list_bool_lat)
            # location longitude
            list_bool_long = [True] + [False]*(len(df_skyfall_data[location_longitude_label][0])-1)
            mask_long_degrees = np.ma.masked_array(df_skyfall_data[location_longitude_label][0], mask=list_bool_long)
            # location altitude
            list_bool_alt = [True] + [False]*(len(df_skyfall_data[location_altitude_label][0])-1)
            mask_alt_m = np.ma.masked_array(df_skyfall_data[location_altitude_label][0], mask=list_bool_alt)

<<<<<<< HEAD
            print("LAT LON at landing:", location_latitude_reference, location_longitude_reference)
            # Calculate range in m
            range_lat_m = (mask_lat_degrees - location_latitude_reference) * rpd_scales.DEGREES_TO_KM \
                          * rpd_scales.KM_TO_METERS
            range_lon_m = (mask_long_degrees - location_longitude_reference) * rpd_scales.DEGREES_TO_KM \
                          * rpd_scales.KM_TO_METERS

            range_m_original = np.sqrt(np.array(range_lat_m ** 2 + range_lon_m ** 2).astype(np.float64))
            list_bool_range = [True] + [False]*(len(range_m_original) - 1)
            range_m = np.ma.masked_array(range_m_original, mask=list_bool_range)  # masked

            pnl.plot_wf_wf_wf_vert(redvox_id=station_id_str,
                                   wf_panel_2_sig=range_m,
                                   wf_panel_2_time=df_skyfall_data[location_epoch_s_label][station],
                                   wf_panel_1_sig=mask_alt_m,
                                   wf_panel_1_time=df_skyfall_data[location_epoch_s_label][station],
                                   wf_panel_0_sig=mask_speed_m_s,
                                   wf_panel_0_time=df_skyfall_data[location_epoch_s_label][station],
                                   start_time_epoch=event_reference_time_epoch_s,
                                   wf_panel_2_units="Range, m",
                                   wf_panel_1_units="Altitude, m",
                                   wf_panel_0_units="Speed, m/s",
                                   figure_title=EVENT_NAME + ": Location Framework",
                                   figure_title_show=False,
                                   label_panel_show=True)
=======
            # # TODO: FIX THIS, it's wrong at multiple levels
            # TODO: Write geospatial function, add reference time and location in configuration
            # print("LAT LON at landing:", location_latitude_reference, location_longitude_reference)
            # # range_lat = (df_skyfall_data[location_latitude_label][station] - location_latitude_reference) \
            # #             * rpd_scales.DEGREES_TO_M
            # range_lat = (mask_lat - location_latitude_reference) * rpd_scales.DEGREES_TO_M
            # # range_lon = (df_skyfall_data[location_longitude_label][station] - location_longitude_reference) \
            # #             * rpd_scales.DEGREES_TO_M
            # range_lon = (mask_long - location_longitude_reference) * rpd_scales.DEGREES_TO_M
            #
            # range_m_original = np.sqrt(np.array(range_lat**2 + range_lon**2).astype(np.float64))
            # list_bool_range = [True] + [False]*(len(range_m_original)-1)
            # range_m = np.ma.masked_array(range_m_original, mask=list_bool_range)  # masked
            #
            # pnl.plot_wf_wf_wf_vert(redvox_id=station_id_str,
            #                        wf_panel_2_sig=range_m,
            #                        wf_panel_2_time=df_skyfall_data[location_epoch_s_label][station],
            #                        # wf_panel_1_sig=df_skyfall_data[location_altitude_label][station],
            #                        wf_panel_1_sig=mask_alt,
            #                        wf_panel_1_time=df_skyfall_data[location_epoch_s_label][station],
            #                        # wf_panel_0_sig=df_skyfall_data[location_speed_label][station],
            #                        wf_panel_0_sig=mask_speed,
            #                        wf_panel_0_time=df_skyfall_data[location_epoch_s_label][station],
            #                        start_time_epoch=event_reference_time_epoch_s,
            #                        wf_panel_2_units="Range, m",
            #                        wf_panel_1_units="Altitude, m",
            #                        wf_panel_0_units="Speed, m/s",
            #                        figure_title=EVENT_NAME + ": Location Framework",
            #                        figure_title_show=False)
>>>>>>> 9e726165

        if health_battery_charge_label and health_internal_temp_deg_C_label and health_network_type_label \
                and barometer_data_raw_label and location_provider_label in df_skyfall_data.columns:

            print(f"location_provider_epoch_s_0: {df_skyfall_data[location_provider_label][station][0]}",
                  f", location_provider_epoch_s_end: {df_skyfall_data[location_provider_label][station][-1]}")
            print(f"network_type_epoch_s_0: {df_skyfall_data[health_network_type_label][station][0]}",
                  f", network_type_epoch_s_end: {df_skyfall_data[health_network_type_label][station][-1]}")

            # Other interesting fields: Estimated Height ASL, Internal Temp, % Battery
            pnl.plot_wf_wf_wf_vert(redvox_id=station_id_str,
                                   wf_panel_2_sig=barometer_height_m,
                                   wf_panel_2_time=df_skyfall_data[barometer_epoch_s_label][station],
                                   wf_panel_1_sig=df_skyfall_data[health_internal_temp_deg_C_label][station],
                                   wf_panel_1_time=df_skyfall_data[health_epoch_s_label][station],
                                   wf_panel_0_sig=df_skyfall_data[health_battery_charge_label][station],
                                   wf_panel_0_time=df_skyfall_data[health_epoch_s_label][station],
                                   start_time_epoch=event_reference_time_epoch_s,
                                   wf_panel_2_units="Bar Z Height, m",
                                   wf_panel_1_units="Temp, $^oC$",
                                   wf_panel_0_units="Battery %",
                                   figure_title=EVENT_NAME + ": Station Status",
                                   figure_title_show=False,
                                   label_panel_show=True)

        if synchronization_epoch_label and synchronization_latency_label and synchronization_offset_label \
                and synchronization_best_offset_label and synchronization_offset_delta_label and \
                synchronization_number_exchanges_label in df_skyfall_data.columns:

            # Plot synchronization
            pnl.plot_wf_wf_wf_vert(redvox_id=station_id_str,
                                   wf_panel_2_sig=df_skyfall_data[synchronization_latency_label][station],
                                   wf_panel_2_time=df_skyfall_data[synchronization_epoch_label][station],
                                   wf_panel_1_sig=df_skyfall_data[synchronization_offset_label][station],
                                   wf_panel_1_time=df_skyfall_data[synchronization_epoch_label][station],
                                   wf_panel_0_sig=df_skyfall_data[synchronization_offset_delta_label][station],
                                   wf_panel_0_time=df_skyfall_data[synchronization_epoch_label][station],
                                   start_time_epoch=event_reference_time_epoch_s,
                                   wf_panel_2_units="Latency, ms",
                                   wf_panel_1_units="Offset, s",
                                   wf_panel_0_units="Offset delta, s",
                                   figure_title=EVENT_NAME + ": Synchronization Framework",
                                   figure_title_show=False,
                                   label_panel_show=True)

        if health_internal_temp_deg_C_label and barometer_data_raw_label and location_altitude_label \
                in df_skyfall_data.columns:

            # Finally, barometric and altitude estimates
            pnl.plot_wf_wf_wf_vert(redvox_id=station_id_str,
                                   wf_panel_2_sig=barometer_height_m,
                                   wf_panel_2_time=df_skyfall_data[barometer_epoch_s_label][station],
                                   wf_panel_1_sig=mask_alt_m,
                                   wf_panel_1_time=df_skyfall_data[location_epoch_s_label][station],
                                   wf_panel_0_sig=df_skyfall_data[health_internal_temp_deg_C_label][station],
                                   wf_panel_0_time=df_skyfall_data[health_epoch_s_label][station],
                                   start_time_epoch=event_reference_time_epoch_s,
                                   wf_panel_2_units="Bar Z Height, m",
                                   wf_panel_1_units="Loc Height, m",
                                   wf_panel_0_units="Temp, $^oC$",
                                   figure_title=EVENT_NAME + ": Height and Temperature",
                                   figure_title_show=False,
                                   label_panel_show=True)

        sensor_column_label_list = [audio_data_label, barometer_data_highpass_label,
                                    accelerometer_data_highpass_label, gyroscope_data_highpass_label,
                                    magnetometer_data_highpass_label]

        sensor_epoch_column_label_list = [audio_epoch_s_label, barometer_epoch_s_label,
                                          accelerometer_epoch_s_label, gyroscope_epoch_s_label,
                                          magnetometer_epoch_s_label]

        sensor_ticklabels_list = ['Audio', 'Bar hp', 'Acc X hp', 'Acc Y hp',
                                  'Acc Z hp', 'Gyr X hp', 'Gyr Y hp', 'Gyr Z hp',
                                  'Mag X hp', 'Mag Y hp', 'Mag Z hp']

        # TODO: MC XYZ order, follow other order from previous plots
        rpd_plot.plot_sensor_wiggles_pandas(df=df_skyfall_data,
                                            station_id_str='1637610021',
                                            sensor_wf_label_list=sensor_column_label_list,
                                            sensor_timestamps_label_list=sensor_epoch_column_label_list,
                                            sig_id_label='station_id',
                                            x_label='Time (s)',
                                            y_label='Sensor',
                                            fig_title_show=False,
                                            fig_title='sensor waveforms',
                                            wf_color='midnightblue',
                                            sensor_yticks_label_list=sensor_ticklabels_list)

        # scale = 1.25*1080/8
        # figure_size_x = int(1920/scale)
        # figure_size_y = int(1080/scale)
        #
        # fig_3c, ax_3c = plt.subplots(ncols=1, nrows=3, sharex='col', figsize=(figure_size_x, figure_size_y))
        # time = df_skyfall_data[accelerometer_epoch_s_label][station]-df_skyfall_data[accelerometer_epoch_s_label][station][0]
        # ax_3c[0].plot(time, df_skyfall_data[accelerometer_data_raw_label][station][2], label='Z')
        # ax_3c[0].plot(time, df_skyfall_data[accelerometer_data_raw_label][station][1], label='Y')
        # ax_3c[0].plot(time, df_skyfall_data[accelerometer_data_raw_label][station][0], label='X')
        # ax_3c[0].legend()
        # ax_3c[0].grid()
        # ax_3c[0].set_ylabel('Acc, $m/s^2$')
        #
        # time = df_skyfall_data[gyroscope_epoch_s_label][station]-df_skyfall_data[gyroscope_epoch_s_label][station][0]
        # ax_3c[1].plot(time, df_skyfall_data[gyroscope_data_raw_label][station][2], label='Z')
        # ax_3c[1].plot(time, df_skyfall_data[gyroscope_data_raw_label][station][1], label='Y')
        # ax_3c[1].plot(time, df_skyfall_data[gyroscope_data_raw_label][station][0], label='X')
        # ax_3c[1].legend()
        # ax_3c[1].grid()
        # ax_3c[1].set_ylabel('Gyr, rad/s')
        #
        # time = df_skyfall_data[magnetometer_epoch_s_label][station]-df_skyfall_data[magnetometer_epoch_s_label][station][0]
        # ax_3c[2].plot(time, df_skyfall_data[magnetometer_data_raw_label][station][2], label='Z')
        # ax_3c[2].plot(time, df_skyfall_data[magnetometer_data_raw_label][station][1], label='Y')
        # ax_3c[2].plot(time, df_skyfall_data[magnetometer_data_raw_label][station][0], label='X')
        # ax_3c[2].legend()
        # ax_3c[2].grid()
        # ax_3c[2].set_ylabel('Mag, $\mu$T')
        # plt.xlabel(f"Time (s) relative to {dtime.datetime.utcfromtimestamp(df_skyfall_data[accelerometer_epoch_s_label][station][0]).strftime('%Y-%m-%d %H:%M:%S')}")
        # plt.tight_layout()
        plt.show()

<|MERGE_RESOLUTION|>--- conflicted
+++ resolved
@@ -344,7 +344,6 @@
             list_bool_alt = [True] + [False]*(len(df_skyfall_data[location_altitude_label][0])-1)
             mask_alt_m = np.ma.masked_array(df_skyfall_data[location_altitude_label][0], mask=list_bool_alt)
 
-<<<<<<< HEAD
             print("LAT LON at landing:", location_latitude_reference, location_longitude_reference)
             # Calculate range in m
             range_lat_m = (mask_lat_degrees - location_latitude_reference) * rpd_scales.DEGREES_TO_KM \
@@ -370,37 +369,6 @@
                                    figure_title=EVENT_NAME + ": Location Framework",
                                    figure_title_show=False,
                                    label_panel_show=True)
-=======
-            # # TODO: FIX THIS, it's wrong at multiple levels
-            # TODO: Write geospatial function, add reference time and location in configuration
-            # print("LAT LON at landing:", location_latitude_reference, location_longitude_reference)
-            # # range_lat = (df_skyfall_data[location_latitude_label][station] - location_latitude_reference) \
-            # #             * rpd_scales.DEGREES_TO_M
-            # range_lat = (mask_lat - location_latitude_reference) * rpd_scales.DEGREES_TO_M
-            # # range_lon = (df_skyfall_data[location_longitude_label][station] - location_longitude_reference) \
-            # #             * rpd_scales.DEGREES_TO_M
-            # range_lon = (mask_long - location_longitude_reference) * rpd_scales.DEGREES_TO_M
-            #
-            # range_m_original = np.sqrt(np.array(range_lat**2 + range_lon**2).astype(np.float64))
-            # list_bool_range = [True] + [False]*(len(range_m_original)-1)
-            # range_m = np.ma.masked_array(range_m_original, mask=list_bool_range)  # masked
-            #
-            # pnl.plot_wf_wf_wf_vert(redvox_id=station_id_str,
-            #                        wf_panel_2_sig=range_m,
-            #                        wf_panel_2_time=df_skyfall_data[location_epoch_s_label][station],
-            #                        # wf_panel_1_sig=df_skyfall_data[location_altitude_label][station],
-            #                        wf_panel_1_sig=mask_alt,
-            #                        wf_panel_1_time=df_skyfall_data[location_epoch_s_label][station],
-            #                        # wf_panel_0_sig=df_skyfall_data[location_speed_label][station],
-            #                        wf_panel_0_sig=mask_speed,
-            #                        wf_panel_0_time=df_skyfall_data[location_epoch_s_label][station],
-            #                        start_time_epoch=event_reference_time_epoch_s,
-            #                        wf_panel_2_units="Range, m",
-            #                        wf_panel_1_units="Altitude, m",
-            #                        wf_panel_0_units="Speed, m/s",
-            #                        figure_title=EVENT_NAME + ": Location Framework",
-            #                        figure_title_show=False)
->>>>>>> 9e726165
 
         if health_battery_charge_label and health_internal_temp_deg_C_label and health_network_type_label \
                 and barometer_data_raw_label and location_provider_label in df_skyfall_data.columns:
