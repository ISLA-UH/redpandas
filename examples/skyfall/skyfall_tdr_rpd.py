--- conflicted
+++ resolved
@@ -188,8 +188,7 @@
                                    wf_panel_1_units="Acc Y, m/$s^2$",
                                    wf_panel_0_units="Acc X, m/$s^2$",
                                    figure_title=EVENT_NAME + ": Accelerometer raw",
-                                   figure_title_show=False,
-                                   label_panel_show=True)  # for press
+                                   figure_title_show=False)  # for press
 
             # Plot aligned highpassed waveforms
             # pnl.plot_wf_wf_wf_vert(redvox_id=station_id_str,
@@ -219,8 +218,7 @@
                                    wf_panel_1_units="Acc Z hp, m/$s^2$",
                                    wf_panel_0_units="Bar hp, kPa",
                                    figure_title=EVENT_NAME + " with Acc and Bar Highpass",
-                                   figure_title_show=False,
-                                   label_panel_show=True)
+                                   figure_title_show=False)
 
             pnl.plot_wf_wf_wf_vert(redvox_id=station_id_str,
                                    wf_panel_2_sig=df_skyfall_data[audio_data_label][station],
@@ -234,8 +232,7 @@
                                    wf_panel_1_units="Acc Z, m/$s^2$",
                                    wf_panel_0_units="Bar Z Height, km",
                                    figure_title=EVENT_NAME,
-                                   figure_title_show=False,
-                                   label_panel_show=True)
+                                   figure_title_show=False)
 
         if gyroscope_data_raw_label and gyroscope_fs_label and gyroscope_data_highpass_label\
                 in df_skyfall_data.columns:
@@ -266,8 +263,7 @@
                                    wf_panel_1_units="Gyr Y, rad/s",
                                    wf_panel_0_units="Gyr X, rad/s",
                                    figure_title=EVENT_NAME + ": Gyroscope raw",
-                                   figure_title_show=False,
-                                   label_panel_show=True)
+                                   figure_title_show=False)
 
             # Plot highpass aligned waveforms
             # pnl.plot_wf_wf_wf_vert(redvox_id=station_id_str,
@@ -310,8 +306,7 @@
                                    wf_panel_1_units="Mag Y, $\mu$T",
                                    wf_panel_0_units="Mag X, $\mu$T",
                                    figure_title=EVENT_NAME + ": Magnetometer raw",
-                                   figure_title_show=False,
-                                   label_panel_show=True)
+                                   figure_title_show=False)
 
             # Plot aligned highpass waveforms
             # pnl.plot_wf_wf_wf_vert(redvox_id=station_id_str,
@@ -333,44 +328,15 @@
             # construct mask for location
             # location speed
             list_bool_speed = [True] + [False]*(len(df_skyfall_data[location_speed_label][0])-1)
-            mask_speed_m_s = np.ma.masked_array(df_skyfall_data[location_speed_label][0], mask=list_bool_speed)
+            mask_speed = np.ma.masked_array(df_skyfall_data[location_speed_label][0], mask=list_bool_speed)
             # location latitude
             list_bool_lat = [True] + [False]*(len(df_skyfall_data[location_latitude_label][0])-1)
-            mask_lat_degrees = np.ma.masked_array(df_skyfall_data[location_latitude_label][0], mask=list_bool_lat)
+            mask_lat = np.ma.masked_array(df_skyfall_data[location_latitude_label][0], mask=list_bool_lat)
             # location longitude
             list_bool_long = [True] + [False]*(len(df_skyfall_data[location_longitude_label][0])-1)
-            mask_long_degrees = np.ma.masked_array(df_skyfall_data[location_longitude_label][0], mask=list_bool_long)
+            mask_long = np.ma.masked_array(df_skyfall_data[location_longitude_label][0], mask=list_bool_long)
             # location altitude
             list_bool_alt = [True] + [False]*(len(df_skyfall_data[location_altitude_label][0])-1)
-<<<<<<< HEAD
-            mask_alt_m = np.ma.masked_array(df_skyfall_data[location_altitude_label][0], mask=list_bool_alt)
-
-            print("LAT LON at landing:", location_latitude_reference, location_longitude_reference)
-            # Calculate range in m
-            range_lat_m = (mask_lat_degrees - location_latitude_reference) * rpd_scales.DEGREES_TO_KM \
-                          * rpd_scales.KM_TO_METERS
-            range_lon_m = (mask_long_degrees - location_longitude_reference) * rpd_scales.DEGREES_TO_KM \
-                          * rpd_scales.KM_TO_METERS
-
-            range_m_original = np.sqrt(np.array(range_lat_m ** 2 + range_lon_m ** 2).astype(np.float64))
-            list_bool_range = [True] + [False]*(len(range_m_original) - 1)
-            range_m = np.ma.masked_array(range_m_original, mask=list_bool_range)  # masked
-
-            pnl.plot_wf_wf_wf_vert(redvox_id=station_id_str,
-                                   wf_panel_2_sig=range_m,
-                                   wf_panel_2_time=df_skyfall_data[location_epoch_s_label][station],
-                                   wf_panel_1_sig=mask_alt_m,
-                                   wf_panel_1_time=df_skyfall_data[location_epoch_s_label][station],
-                                   wf_panel_0_sig=mask_speed_m_s,
-                                   wf_panel_0_time=df_skyfall_data[location_epoch_s_label][station],
-                                   start_time_epoch=event_reference_time_epoch_s,
-                                   wf_panel_2_units="Range, m",
-                                   wf_panel_1_units="Altitude, m",
-                                   wf_panel_0_units="Speed, m/s",
-                                   figure_title=EVENT_NAME + ": Location Framework",
-                                   figure_title_show=False,
-                                   label_panel_show=True)
-=======
             mask_alt = np.ma.masked_array(df_skyfall_data[location_altitude_label][0], mask=list_bool_alt)
 
             print("Bounder End EPOCH:", ref_epoch_s)
@@ -420,7 +386,6 @@
             #                        wf_panel_0_units="Speed, m/s",
             #                        figure_title=EVENT_NAME + ": Location Framework",
             #                        figure_title_show=False)
->>>>>>> de0270e4
 
         if health_battery_charge_label and health_internal_temp_deg_C_label and health_network_type_label \
                 and barometer_data_raw_label and location_provider_label in df_skyfall_data.columns:
@@ -443,8 +408,7 @@
                                    wf_panel_1_units="Temp, $^oC$",
                                    wf_panel_0_units="Battery %",
                                    figure_title=EVENT_NAME + ": Station Status",
-                                   figure_title_show=False,
-                                   label_panel_show=True)
+                                   figure_title_show=False)
 
         if synchronization_epoch_label and synchronization_latency_label and synchronization_offset_label \
                 and synchronization_best_offset_label and synchronization_offset_delta_label and \
@@ -463,8 +427,7 @@
                                    wf_panel_1_units="Offset, s",
                                    wf_panel_0_units="Offset delta, s",
                                    figure_title=EVENT_NAME + ": Synchronization Framework",
-                                   figure_title_show=False,
-                                   label_panel_show=True)
+                                   figure_title_show=False)
 
         if health_internal_temp_deg_C_label and barometer_data_raw_label and location_altitude_label \
                 in df_skyfall_data.columns:
@@ -474,7 +437,7 @@
             pnl.plot_wf_wf_wf_vert(redvox_id=station_id_str,
                                    wf_panel_2_sig=barometer_height_m,
                                    wf_panel_2_time=df_skyfall_data[barometer_epoch_s_label][station],
-                                   wf_panel_1_sig=mask_alt_m,
+                                   wf_panel_1_sig=mask_alt,
                                    wf_panel_1_time=df_skyfall_data[location_epoch_s_label][station],
                                    wf_panel_0_sig=df_skyfall_data[health_internal_temp_deg_C_label][station],
                                    wf_panel_0_time=df_skyfall_data[health_epoch_s_label][station],
@@ -483,8 +446,7 @@
                                    wf_panel_1_units="Loc Height, m",
                                    wf_panel_0_units="Temp, $^oC$",
                                    figure_title=EVENT_NAME + ": Height and Temperature",
-                                   figure_title_show=False,
-                                   label_panel_show=True)
+                                   figure_title_show=False)
 
         sensor_column_label_list = [audio_data_label, barometer_data_highpass_label,
                                     accelerometer_data_highpass_label, gyroscope_data_highpass_label,
