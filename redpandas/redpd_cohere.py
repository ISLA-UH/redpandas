"""
Calculate coherence.
"""

import numpy as np
import pandas as pd
from scipy import signal
<<<<<<< HEAD
from quantum_inferno.utilities.rescaling import to_log2_with_epsilon
=======
from quantum_inferno.utilities import log2epsilon
>>>>>>> 333d3077
import redpandas.redpd_plot.coherence as rpd_plt


def coherence_numpy(sig_in: np.ndarray,
                    sig_in_ref: np.ndarray,
                    sig_sample_rate_hz: int,
                    sig_ref_sample_rate_hz: int,
                    window_seconds: float = 2.,
                    window_overlap_fractional: float = 0.5,
                    frequency_ref_hz: float = 40.,
                    frequency_min_hz: float = 1.,
                    frequency_max_hz: float = 320.,
                    sig_calib: float = 1.,
                    sig_ref_calib: float = 1.):
    """
    Find coherence between a signal and a reference signal, plot results

    :param sig_in: signal
    :param sig_in_ref: reference signal
    :param sig_sample_rate_hz: sample rate of signal in Hz
    :param sig_ref_sample_rate_hz: sample rate of reference signal in Hz
    :param window_seconds: seconds duration of window. Default is 2.0
    :param window_overlap_fractional: number of points to overlap between segments in window. Default is 0.5
    :param frequency_ref_hz: reference frequency in Hz. Default is 40.0
    :param frequency_min_hz: minimum frequency to plot in Hz (x min limit). Default is 1.0
    :param frequency_max_hz: maximum frequency to plot in Hz (x max limit). Default is 320.
    :param sig_calib: calibration of signal. Default is 1.0
    :param sig_ref_calib: calibration of reference signal. Default is 1.0
    :return: plots
    """
    # Stated with WACT IMS ref code, increased consistency.
    # Core computation is standard scipy.signal.

    # Compute PSDs and response - /4 calib divider removed
    sig_ref = np.copy(sig_in_ref) * sig_ref_calib
    sig = np.copy(sig_in) * sig_calib

    window_points = int(window_seconds*sig_sample_rate_hz)
    window_overlap_points = int(window_overlap_fractional*window_points)

    # Compute PSDs for each and coherence between the two
    f, pxx_ref = signal.welch(x=sig_ref,
                              fs=sig_ref_sample_rate_hz,
                              nperseg=window_points,
                              noverlap=window_overlap_points)
    f, pxx_sig = signal.welch(x=sig,
                              fs=sig_sample_rate_hz,
                              nperseg=window_points,
                              noverlap=window_overlap_points)

    # dB, absolute -  add EPSILON
    psd_ref_bits = 0.5 * np.log2(abs(pxx_ref))
    psd_sig_bits = 0.5 * np.log2(abs(pxx_sig))

    # Compute cross-power spectral density with ref sample rate
    # Original code had no overlap - fixed

    f, pxy = signal.csd(x=sig,
                        y=sig_ref,
                        fs=sig_ref_sample_rate_hz,
                        nperseg=window_points,
                        noverlap=window_overlap_points)
    cross_spectrum_bits = 0.5 * np.log2(abs(pxy))

    # Coherence, same as from PSD
    f, cxy = signal.coherence(x=sig,
                              y=sig_ref,
                              fs=sig_ref_sample_rate_hz,
                              nperseg=window_points,
                              noverlap=window_overlap_points)

    # Compute response assuming incoherent comp in ref.
    # Ref sensor response already removed
    h_x = pxx_sig / pxy

    # compute magnitude and phase in deg
    mag = np.abs(h_x)
    ph = np.unwrap(180 / np.pi * np.angle(h_x))

    # get new mag and phase values at frequency closest to ref frequency
    frequency_ref_index = np.argmin(np.abs(f - frequency_ref_hz))
    frequency_coherence_max_index = np.argmax(cxy)

    calmag = mag[frequency_ref_index]
    calph = ph[frequency_ref_index]
    calcoh = cxy[frequency_ref_index]
    maxcoh_f = f[frequency_coherence_max_index]
    maxcoh = cxy[frequency_coherence_max_index]

    calflab = '%s, %.2f Hz' % ('Ref frequency', frequency_ref_hz)
    calmaglab = 'Mag=%.2f' % calmag
    calphlab = 'Phase=%.2f' % calph
    calcohlab = 'Coherence=%.2f' % calcoh

    print(calflab)
    print(calmaglab)
    print(calphlab)
    print(calcohlab)
    print('Max coherence frequency, level:')
    print(maxcoh_f, maxcoh)

    rpd_plt.plot_psd_coh(psd_sig=psd_sig_bits, psd_ref=psd_ref_bits,
                         coherence_sig_ref=cxy,
                         f_hz=f,
                         f_min_hz=frequency_min_hz,
                         f_max_hz=frequency_max_hz,
                         f_scale='linear')

    rpd_plt.plot_psd_coh(psd_sig=cross_spectrum_bits, psd_ref=psd_ref_bits,
                         coherence_sig_ref=cxy,
                         f_hz=f,
                         f_min_hz=frequency_min_hz,
                         f_max_hz=frequency_max_hz,
                         f_scale='linear',
                         sig_label='Cross spectrum')

    rpd_plt.plot_response_scatter(h_magnitude=mag,
                                  h_phase_deg=ph,
                                  color_guide=cxy,
                                  f_hz=f,
                                  f_min_hz=frequency_min_hz,
                                  f_max_hz=frequency_max_hz,
                                  f_scale='linear')


def coherence_re_ref_pandas(df: pd.DataFrame,
                            ref_id: str,
                            sig_id_label: str,
                            sig_wf_label: str,
                            sig_sample_rate_label: str,
                            fs_fractional_tolerance: float = 0.02,
                            window_seconds: float = 2.,
                            window_overlap_fractional: float = 0.5,
                            frequency_ref_hz: float = 40.,
                            frequency_min_hz: float = 1,
                            frequency_max_hz: float = 320.,
                            sig_calib: float = 1.,
                            sig_ref_calib: float = 1.,
                            export_option: str = 'max_coherence',
                            plot_response: bool = False,
                            new_column_label_cohere_frequency: str = 'coherence_frequency',
                            new_column_label_cohere_value: str = 'coherence_value',
                            new_column_label_cohere_response_magnitude_bits: str = 'coherence_response_magnitude_bits',
                            new_column_label_cohere_response_phase_degrees: str = 'coherence_response_phase_degrees'
                            ) -> pd.DataFrame:
    """
    Find coherence between signals stored in dataframe, plot results

    :param df: input pandas DataFrame
    :param ref_id: name of reference signal in sig_id_label column in df
    :param sig_id_label: string for column name with station ids in df
    :param sig_wf_label: string for column name with waveform data in df
    :param sig_sample_rate_label: string for column name with sample rate in Hz information in df
    :param fs_fractional_tolerance: difference in sample rate (in Hz) tolerated. Default is 0.02
    :param window_seconds: seconds duration of window. Default is 2.0
    :param window_overlap_fractional: number of points to overlap between segments in window. Default is 0.5
    :param frequency_ref_hz: reference frequency in Hz. Default is 40.0
    :param frequency_min_hz: minimum frequency to plot in Hz (x min limit). Default is 1.0
    :param frequency_max_hz: maximum frequency to plot in Hz (x max limit). Default is 320.
    :param sig_calib: calibration of signal. Default is 1.0
    :param sig_ref_calib: sample rate of reference signal in Hz
    :param export_option: 'max_coherence' or 'ref_frequency'. Default is 'max_coherenece'
    :param plot_response: plot results. Default is False
    :param new_column_label_cohere_frequency: string for new column containing coherence frequency
    :param new_column_label_cohere_value: string for new column containing coherence values
    :param new_column_label_cohere_response_magnitude_bits: string for new column containing coherence response in bits
    :param new_column_label_cohere_response_phase_degrees: string for new column containing coherence phase in degrees
    :return: input pandas dataframe with new columns
    """
    number_sig = len(df.index)
    print("Coherence, number of signals excluding reference:", number_sig-1)
    print("Reference station: ", ref_id)

    # Is there a better way?
    m_list = df.index[df[sig_id_label] == ref_id]
    m = m_list[0]
    if len(m_list) > 1:
        raise Warning("More than one station meets the id spec. Picked first instance")

    # Initialize
    coherence_frequency = []
    coherence_value = []
    coherence_response_magnitude_bits = []
    coherence_response_phase_degrees = []

    if m is not None:
        print("Coherence Reference station ", df[sig_id_label][m])
        sig_m = np.copy(df[sig_wf_label][m]) * sig_ref_calib

        for n in df.index:
            sample_rate_condition = np.abs(df[sig_sample_rate_label][m] - df[sig_sample_rate_label][n]) \
                                    > fs_fractional_tolerance*df[sig_sample_rate_label][m]
            if sample_rate_condition:
                print("Sample rates out of tolerance")
                continue
            else:
                # Generalized sensor cross correlations, including unequal lengths
                sig_n = np.copy(df[sig_wf_label][n]) * sig_calib

            # Compute PSDs for each and coherence between the two
            window_points = int(window_seconds * df[sig_sample_rate_label][m])
            window_overlap_points = int(window_overlap_fractional*window_points)

            frequency_auto, auto_spectrum_sig = signal.welch(x=sig_n,
                                                             fs=df[sig_sample_rate_label][n],
                                                             nperseg=window_points,
                                                             noverlap=window_overlap_points)
            _, auto_spectrum_ref = signal.welch(x=sig_m,
                                                fs=df[sig_sample_rate_label][m],
                                                nperseg=window_points,
                                                noverlap=window_overlap_points)

            # Compute cross-power spectral density with ref sample rate
            frequency_cross, cross_spectrum = signal.csd(x=sig_n,
                                                         y=sig_m,
                                                         fs=df[sig_sample_rate_label][m],
                                                         nperseg=window_points,
                                                         noverlap=window_overlap_points)

<<<<<<< HEAD
            psd_ref_bits = 0.5 * to_log2_with_epsilon(abs(auto_spectrum_ref))
            psd_sig_bits = 0.5 * to_log2_with_epsilon(abs(auto_spectrum_sig))
            cross_spectrum_bits = 0.5 * to_log2_with_epsilon(abs(cross_spectrum))
=======
            psd_ref_bits = 0.5 * log2epsilon(abs(auto_spectrum_ref))
            psd_sig_bits = 0.5 * log2epsilon(abs(auto_spectrum_sig))
            cross_spectrum_bits = 0.5 * log2epsilon(abs(cross_spectrum))
>>>>>>> 333d3077

            # Coherence, same as coherence from PSD
            frequency_coherence, coherence_welch = signal.coherence(x=sig_n,
                                                                    y=sig_m,
                                                                    fs=df[sig_sample_rate_label][m],
                                                                    nperseg=window_points,
                                                                    noverlap=window_overlap_points)

            # Compute response
            h_complex_response_sig = auto_spectrum_sig / cross_spectrum

            # Compute magnitude and phase in degrees
            magnitude_norm = np.abs(h_complex_response_sig)
            phase_degrees = np.unwrap(180 / np.pi * np.angle(h_complex_response_sig))

            # Assumes all the frequencies are the same - must verify
            frequency_ref_index = np.argmin(np.abs(frequency_coherence - frequency_ref_hz))
            frequency_coherence_max_index = np.argmax(coherence_welch)

<<<<<<< HEAD
            # New magnitude_norm and phase values at coherence frequency closest to ref frequency
            ref_frequency_hz = frequency_coherence[frequency_coherence_max_index]
            ref_frequency_coherence = coherence_welch[frequency_ref_index]
            ref_frequency_response_magnitude_bits = 0.5*to_log2_with_epsilon(magnitude_norm[frequency_ref_index])
            ref_frequency_response_phase_degrees = phase_degrees[frequency_ref_index]

            # Return max coherence values
            max_coherence_frequency_hz = frequency_coherence[frequency_coherence_max_index]
            max_coherence = np.max(coherence_welch)
            max_coherence_response_magnitude_bits = 0.5*to_log2_with_epsilon(magnitude_norm[frequency_coherence_max_index])
            max_coherence_response_phase_degrees = phase_degrees[frequency_coherence_max_index]

            if n == m:
                max_coherence_frequency_hz = np.nan

=======
>>>>>>> 333d3077
            if 'max_coherence' == export_option:
                # Return max coherence values
                coherence_frequency.append(np.nan if n == m else frequency_coherence[frequency_coherence_max_index])
                coherence_value.append(np.max(coherence_welch))
                coherence_response_magnitude_bits.append(
                    0.5 * log2epsilon(magnitude_norm[frequency_coherence_max_index]))
                coherence_response_phase_degrees.append(phase_degrees[frequency_coherence_max_index])
            if 'ref_frequency' == export_option:
                # New magnitude_norm and phase values at coherence frequency closest to ref frequency
                coherence_frequency.append(frequency_coherence[frequency_coherence_max_index])
                coherence_value.append(coherence_welch[frequency_ref_index])
                coherence_response_magnitude_bits.append(0.5 * log2epsilon(magnitude_norm[frequency_ref_index]))
                coherence_response_phase_degrees.append(phase_degrees[frequency_ref_index])

            if plot_response:
                rpd_plt.plot_psd_coh(psd_sig=psd_sig_bits, psd_ref=psd_ref_bits,
                                     coherence_sig_ref=coherence_welch,
                                     f_hz=frequency_coherence,
                                     f_min_hz=frequency_min_hz,
                                     f_max_hz=frequency_max_hz,
                                     f_scale='linear')

                rpd_plt.plot_psd_coh(psd_sig=cross_spectrum_bits, psd_ref=psd_ref_bits,
                                     coherence_sig_ref=coherence_welch,
                                     f_hz=frequency_coherence,
                                     f_min_hz=frequency_min_hz,
                                     f_max_hz=frequency_max_hz,
                                     f_scale='linear',
                                     sig_label='Cross spectrum')

                rpd_plt.plot_response_scatter(h_magnitude=magnitude_norm,
                                              h_phase_deg=phase_degrees,
                                              color_guide=coherence_welch,
                                              f_hz=frequency_coherence,
                                              f_min_hz=frequency_min_hz,
                                              f_max_hz=frequency_max_hz,
                                              f_scale='linear')

        df[new_column_label_cohere_frequency] = coherence_frequency
        df[new_column_label_cohere_value] = coherence_value
        df[new_column_label_cohere_response_magnitude_bits] = coherence_response_magnitude_bits
        df[new_column_label_cohere_response_phase_degrees] = coherence_response_phase_degrees

    return df<|MERGE_RESOLUTION|>--- conflicted
+++ resolved
@@ -5,11 +5,7 @@
 import numpy as np
 import pandas as pd
 from scipy import signal
-<<<<<<< HEAD
-from quantum_inferno.utilities.rescaling import to_log2_with_epsilon
-=======
 from quantum_inferno.utilities import log2epsilon
->>>>>>> 333d3077
 import redpandas.redpd_plot.coherence as rpd_plt
 
 
@@ -229,15 +225,9 @@
                                                          nperseg=window_points,
                                                          noverlap=window_overlap_points)
 
-<<<<<<< HEAD
-            psd_ref_bits = 0.5 * to_log2_with_epsilon(abs(auto_spectrum_ref))
-            psd_sig_bits = 0.5 * to_log2_with_epsilon(abs(auto_spectrum_sig))
-            cross_spectrum_bits = 0.5 * to_log2_with_epsilon(abs(cross_spectrum))
-=======
             psd_ref_bits = 0.5 * log2epsilon(abs(auto_spectrum_ref))
             psd_sig_bits = 0.5 * log2epsilon(abs(auto_spectrum_sig))
             cross_spectrum_bits = 0.5 * log2epsilon(abs(cross_spectrum))
->>>>>>> 333d3077
 
             # Coherence, same as coherence from PSD
             frequency_coherence, coherence_welch = signal.coherence(x=sig_n,
@@ -257,7 +247,6 @@
             frequency_ref_index = np.argmin(np.abs(frequency_coherence - frequency_ref_hz))
             frequency_coherence_max_index = np.argmax(coherence_welch)
 
-<<<<<<< HEAD
             # New magnitude_norm and phase values at coherence frequency closest to ref frequency
             ref_frequency_hz = frequency_coherence[frequency_coherence_max_index]
             ref_frequency_coherence = coherence_welch[frequency_ref_index]
@@ -273,8 +262,6 @@
             if n == m:
                 max_coherence_frequency_hz = np.nan
 
-=======
->>>>>>> 333d3077
             if 'max_coherence' == export_option:
                 # Return max coherence values
                 coherence_frequency.append(np.nan if n == m else frequency_coherence[frequency_coherence_max_index])
