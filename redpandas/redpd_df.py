--- conflicted
+++ resolved
@@ -50,7 +50,6 @@
 
     # BEGIN RED PANDAS
     print("\nInitiating RedVox Redpandas:")
-<<<<<<< HEAD
     df_all_sensors_all_stations = \
         pd.DataFrame([rpd_build_sta.station_to_dict_from_dw(station=station,
                                                             sdk_version=rdvx_data.sdk_version(),
@@ -60,7 +59,6 @@
                                                             filter_order=filter_order)
                       for station in rdvx_data.stations()])
     df_all_sensors_all_stations.sort_values(by="station_id", ignore_index=True, inplace=True)
-=======
     df_all_sensors_all_stations = pd.DataFrame([rpd_build_sta.station_to_dict_from_dw(station=station,
                                                                                       sdk_version=rdvx_data.sdk_version(),
                                                                                       sensor_labels=sensor_labels,
@@ -69,7 +67,6 @@
                                                                                       filter_order=filter_order)
                                                 for station in rdvx_data.stations()])
     #df_all_sensors_all_stations.sort_values(by="station_id", ignore_index=True, inplace=True)
->>>>>>> c7df939c
 
     # Offer glimpse of what the DataFrame contains
     print(f"\nTotal stations in DataFrame: {len(df_all_sensors_all_stations['station_id'])}")
