--- conflicted
+++ resolved
@@ -8,16 +8,10 @@
 MICROS_TO_MILLIS = 1E-3
 SECONDS_TO_MINUTES = 1./60.
 DEGREES_TO_KM = 111.
-<<<<<<< HEAD
-METERS_TO_KM = 1.E-3
-KM_TO_METERS = 1.E3
-
-=======
 DEGREES_TO_METERS = 111000.
 METERS_TO_KM = 1E-3
 PRESSURE_SEA_LEVEL_KPA = 101.325
 KPA_TO_PA = 1E3
->>>>>>> 9e726165
 
 class Slice:
     """
