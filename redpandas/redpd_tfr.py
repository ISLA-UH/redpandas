"""
Calculate Time Representation Frequency.
"""
from typing import Optional, Tuple

import numpy as np
import pandas as pd
import quantum_inferno.cwt_atoms as atoms
<<<<<<< HEAD
import quantum_inferno.scales_dyadic as scales_dyadic
from quantum_inferno.utilities.rescaling import to_log2_with_epsilon
from quantum_inferno.utilities.calculations import get_num_points
from quantum_inferno.styx_fft import stft_complex_pow2
=======
import quantum_inferno.scales_dyadic as scales
from quantum_inferno.utilities.rescaling import to_log2_with_epsilon
from scipy.signal import ShortTimeFFT
from scipy.signal.windows import hann
from libquantum.spectra import stft_from_sig
>>>>>>> 333d3077

import redpandas.redpd_preprocess as rpd_prep
from redpandas.redpd_preprocess import find_nearest_idx


<<<<<<< HEAD
def stft_from_sig(sig_wf: np.ndarray,
                  frequency_sample_rate_hz: float,
                  band_order_nth: float,
                  center_frequency_hz: float = None,
                  octaves_below_center: int = 4) -> Tuple[np.ndarray, np.ndarray, np.ndarray, np.ndarray]:
=======
# TODO: NOT DONE, NOT TESTED
def band_frequencies_nyquist(
        frequency_order_input: float,
        frequency_base_input: float,
        frequency_ref_input: float,
        frequency_low_input: float,
        frequency_sample_rate_input: float
) -> Tuple[float, float, np.ndarray, float, float, np.ndarray, np.ndarray, np.ndarray]:
    """
    Evaluate Standard Logarithmic Interval Time Parameters: ALWAYS USE HZ

    :param frequency_order_input: Nth order
    :param frequency_base_input: G2 or G3
    :param frequency_ref_input: reference frequency
    :param frequency_low_input: lowest frequency of interest
    :param frequency_sample_rate_input: sample rate
    :return: scale_order (Band order N > 1, defaults to 1.),
        scale_base (positive reference Base G > 1, defaults to G3),
        scale_band_number (Band number n),
        frequency_ref (reference frequency value),
        frequency_center_algebraic (Algebraic center of frequencies),
        frequency_center_geometric (Geometric center of frequencies),
        frequency_start (first frequency),
        frequency_end (last frequency)

    """
    scale_ref_input = 1 / frequency_ref_input
    scale_nyquist_input = 2 / frequency_sample_rate_input
    scale_high_input = 1 / frequency_low_input

    scale_order, scale_base, scale_band_number, \
        scale_ref, scale_center_algebraic, scale_center_geometric, \
        scale_start, scale_end = \
        scales.band_intervals_periods(frequency_order_input, frequency_base_input, scale_ref_input,
                                      scale_nyquist_input, scale_high_input)
    frequency_ref = 1 / scale_ref
    frequency_center_geometric = 1 / scale_center_geometric
    frequency_end = 1 / scale_start
    frequency_start = 1 / scale_end
    frequency_center_algebraic = (frequency_end + frequency_start) / 2.

    # Inherit the order, base, and band number
    return scale_order, scale_base, -scale_band_number, frequency_ref, frequency_center_algebraic, \
        frequency_center_geometric, frequency_start, frequency_end


def stft_from_siz(sig_wf: np.ndarray,
                  frequency_sample_rate_hz: float,
                  band_order_nth: float) -> Tuple[np.ndarray, np.ndarray, np.ndarray, np.ndarray]:
>>>>>>> 333d3077
    """
    Stft from signal

    :param sig_wf: array with input signal
    :param frequency_sample_rate_hz: sample rate of frequency in Hz
    :param band_order_nth: Nth order of constant Q bands
<<<<<<< HEAD
    :param center_frequency_hz: center frequency of the signal in Hz, defaults to 3/20 of Nyquist
    :param octaves_below_center: number of octaves below center frequency to set the averaging frequency
    :return: numpy arrays of: STFT, STFT_bits, time_stft_s, frequency_stft_hz
    """
    if center_frequency_hz is None:
        center_frequency_hz = frequency_sample_rate_hz * 60.0 / 800.0
    frequency_averaging_hz = center_frequency_hz / octaves_below_center
    cycles_m = scales_dyadic.cycles_from_order(band_order_nth)
    duration_fft_s = cycles_m / frequency_averaging_hz
    ave_points_ceil_log2 = get_num_points(
        sample_rate_hz=frequency_sample_rate_hz,
        duration_s=duration_fft_s,
        rounding_type="ceil",
        output_unit="log2",
    )
    time_fft_nd: int = 2 ** ave_points_ceil_log2
    stft_scaling = 2 * np.sqrt(np.pi) / time_fft_nd

    tukey_alpha = 1.0

    frequency_stft_hz, time_stft_s, stft_complex = stft_complex_pow2(
        sig_wf=sig_wf,
        frequency_sample_rate_hz=frequency_sample_rate_hz,
        segment_points=time_fft_nd,
        alpha=tukey_alpha,
    )
    stft_complex *= stft_scaling
    stft_bits = to_log2_with_epsilon(stft_complex)

    return stft_complex, stft_bits, time_stft_s, frequency_stft_hz
=======
    :return: numpy arrays of: STFT, STFT_bits, time_stft_s, frequency_stft_hz
    """
    sig_duration_s = len(sig_wf) / frequency_sample_rate_hz
    _, min_frequency_hz = atoms.chirp_scales_from_duration(band_order_nth=band_order_nth, sig_duration_s=sig_duration_s)
    order_nth, scale_base, _, _, _, geometric_freq_center, frequency_start, frequency_end = \
        band_frequencies_nyquist(frequency_order_input=band_order_nth,
                                 frequency_base_input=scales.Slice.G2,
                                 frequency_ref_input=scales.Slice.F1HZ,
                                 frequency_low_input=min_frequency_hz,
                                 frequency_sample_rate_input=frequency_sample_rate_hz)
    cycles_m, q_gabor, _ = atoms.chirp_mqg_from_n(order_nth)

    # Choose the spectral resolution as the key parameter
    frequency_resolution_min_hz = np.min(frequency_end - frequency_start)
    frequency_resolution_max_hz = np.max(frequency_end - frequency_start)
    frequency_resolution_hz_geo = np.sqrt(frequency_resolution_min_hz * frequency_resolution_max_hz)
    stft_time_duration_s = 1 / frequency_resolution_hz_geo
    stft_points_per_seg = int(frequency_sample_rate_hz * stft_time_duration_s)

    threshold = geometric_freq_center * (1 + 0.5 * 1.50018310546875 / q_gabor)  # > frequency_sample_rate_hz / 2.0:
    # Remember frequency order is inverted because solution is in periods.
    scale_number_bins = int(len(geometric_freq_center[np.argmax(threshold < 0.45 * frequency_sample_rate_hz):]))
    cqt_points_hop_min = int(2**(np.floor(scale_number_bins / order_nth) - 1.))

    stft_scaling = 2 * np.sqrt(np.pi) / stft_points_per_seg
    w = hann(int(np.ceil(stft_points_per_seg / 2)))
    stft = ShortTimeFFT(w, cqt_points_hop_min, frequency_sample_rate_hz,
                        fft_mode="centered").stft(sig_wf, padding="zeros")

    stft *= stft_scaling
    stft_bits: np.ndarray = to_log2_with_epsilon(stft)

    frames = np.arange(stft) if np.isscalar(stft) else np.arange(stft.shape[-1])
    time_stft_s: np.ndarray = \
        np.asanyarray((np.asanyarray(frames) * cqt_points_hop_min).astype(int)) / float(frequency_sample_rate_hz)
    frequency_stft_hz = np.fft.rfftfreq(n=stft_points_per_seg - 1, d=1.0 / frequency_sample_rate_hz)

    return stft, stft_bits, time_stft_s, frequency_stft_hz
>>>>>>> 333d3077


def sig_frame(sig: np.ndarray,
              time_epoch_s: np.ndarray,
              epoch_s_start: float,
              epoch_s_stop: float) -> Tuple[np.ndarray, np.ndarray]:
    """
    Frame one-component signal within start and stop epoch times

    :param sig: input signal
    :param time_epoch_s: input epoch time in seconds
    :param epoch_s_start: start epoch time
    :param epoch_s_stop: stop epoch time
    :return: truncated time series and time
    """
    intro_index = np.argmin(np.abs(time_epoch_s - epoch_s_start))
    outro_index = np.argmin(np.abs(time_epoch_s - epoch_s_stop))
    sig_wf = sig[intro_index: outro_index]
    sig_epoch_s = time_epoch_s[intro_index: outro_index]

    return sig_wf, sig_epoch_s


def frame_panda_no_offset(df: pd.DataFrame,
                          sig_wf_label: str,
                          sig_epoch_s_label: str,
                          sig_epoch_s_start: float,
                          sig_epoch_s_end: float,
                          new_column_aligned_wf: str = 'sig_aligned_wf',
                          new_column_aligned_epoch: str = 'sig_aligned_epoch_s') -> pd.DataFrame:
    """
    Align signals in dataframe (no seconds offset)

    :param df: input pandas data frame
    :param sig_wf_label: string for the waveform column name in df
    :param sig_epoch_s_label: string for column name with the waveform timestamp (in epoch s) in df
    :param sig_epoch_s_start: first timestamp in epoch s
    :param sig_epoch_s_end: last timestamp in epoch s
    :param new_column_aligned_wf: label for new column containing aligned waveform
    :param new_column_aligned_epoch: label for new column containing aligned timestamps in epoch s
    :return: input df with new columns
    """
    aligned_wf = []
    aligned_epoch_s = []
    for n in df.index:
        if sig_wf_label not in df.columns or type(df[sig_wf_label][n]) == float:
            aligned_wf.append(float("NaN"))
            aligned_epoch_s.append(float("NaN"))
            continue
        if df[sig_wf_label][n].ndim == 1:
            sig_wf, sig_epoch_s = \
                sig_frame(sig=df[sig_wf_label][n],
                          time_epoch_s=df[sig_epoch_s_label][n],
                          epoch_s_start=sig_epoch_s_start,
                          epoch_s_stop=sig_epoch_s_end)
            aligned_wf.append(sig_wf)
            aligned_epoch_s.append(sig_epoch_s)
        else:
            aligned_wf_3c = []
            sig_epoch_s = 0  # set just in case
            for index_sensor_array, _ in enumerate(df[sig_wf_label][n]):
                sig_wf, sig_epoch_s = \
                    sig_frame(sig=df[sig_wf_label][n][index_sensor_array],
                              time_epoch_s=df[sig_epoch_s_label][n],
                              epoch_s_start=sig_epoch_s_start,
                              epoch_s_stop=sig_epoch_s_end)
                aligned_wf_3c.append(sig_wf)
            aligned_wf.append(np.array(aligned_wf_3c))
            aligned_epoch_s.append(sig_epoch_s)
    df[new_column_aligned_wf] = aligned_wf
    df[new_column_aligned_epoch] = aligned_epoch_s

    return df


def frame_panda(df: pd.DataFrame,
                sig_wf_label: str,
                sig_epoch_s_label: str,
                sig_epoch_s_start: float,
                sig_epoch_s_end: float,
                offset_seconds_label: str = "xcorr_offset_seconds",
                new_column_aligned_wf: str = 'sig_aligned_wf',
                new_column_aligned_epoch: str = 'sig_aligned_epoch_s') -> pd.DataFrame:
    """
    Align signals in dataframe (with seconds offset)

    :param df: input pandas data frame
    :param sig_wf_label: string for the waveform column name in df
    :param sig_epoch_s_label: string for column name with the waveform timestamp (in epoch s) in df
    :param sig_epoch_s_start: first timestamp in epoch s
    :param sig_epoch_s_end: last timestamp in epoch s
    :param offset_seconds_label: time offset correction in seconds
    :param new_column_aligned_wf: label for new column containing aligned waveform
    :param new_column_aligned_epoch: label for new column containing aligned timestamps in epoch s
    :return: input df with new columns
    """
    aligned_wf = []
    aligned_epoch_s = []
    for n in df.index:
        if sig_wf_label not in df.columns or type(df[sig_wf_label][n]) == float:
            aligned_wf.append(float("NaN"))
            aligned_epoch_s.append(float("NaN"))
            continue
        sig_wf, sig_epoch_s = \
            sig_frame(sig=df[sig_wf_label][n],
                      time_epoch_s=df[sig_epoch_s_label][n] + df[offset_seconds_label][n],
                      epoch_s_start=sig_epoch_s_start,
                      epoch_s_stop=sig_epoch_s_end)
        aligned_wf.append(sig_wf)
        aligned_epoch_s.append(sig_epoch_s)
    df[new_column_aligned_wf] = aligned_wf
    df[new_column_aligned_epoch] = aligned_epoch_s

    return df


# INPUT ALIGNED DATA
def tfr_bits_panda(df: pd.DataFrame,
                   sig_wf_label: str,
                   sig_sample_rate_label: str,
                   sig_timestamps_label: str,
                   order_number_input: float = 3,
                   tfr_type: str = 'cwt',
                   new_column_tfr_bits: str = 'tfr_bits',
                   new_column_tfr_time_s: str = 'tfr_time_s',
                   new_column_tfr_frequency_hz: str = 'tfr_frequency_hz') -> pd.DataFrame:
    """
    Calculate Time Frequency Representation for a signal

    :param df: input pandas data frame
    :param sig_wf_label: string for the waveform column name in df
    :param sig_sample_rate_label: string for column name with sample rate in Hz information in df
    :param sig_timestamps_label: string for timestamp column name in df
    :param order_number_input: band order Nth
    :param tfr_type: 'cwt' or 'stft'.  if not either option, uses 'cwt'.
    :param new_column_tfr_bits: label for new column containing tfr in bits
    :param new_column_tfr_time_s: label for new column containing tfr timestamps in epoch s
    :param new_column_tfr_frequency_hz: label for new column containing tfr frequency in Hz
    :return: input dataframe with new columns
    """
<<<<<<< HEAD
    return tfr_bits_panda_window(df, sig_wf_label, sig_sample_rate_label, sig_timestamps_label, order_number_input,
                                 tfr_type, new_column_tfr_bits, new_column_tfr_time_s, new_column_tfr_frequency_hz)
=======
    return tfr_bits_panda_window(df, sig_wf_label, sig_sample_rate_label, "", order_number_input, tfr_type,
                                 new_column_tfr_bits, new_column_tfr_time_s, new_column_tfr_frequency_hz)
>>>>>>> 333d3077


# INPUT ALIGNED DATA
def tfr_bits_panda_window(df: pd.DataFrame,
                          sig_wf_label: str,
                          sig_sample_rate_label: str,
                          sig_timestamps_label: str,
                          order_number_input: float = 3,
                          tfr_type: str = 'cwt',
                          new_column_tfr_bits: str = 'tfr_bits',
                          new_column_tfr_time_s: str = 'tfr_time_s',
                          new_column_tfr_frequency_hz: str = 'tfr_frequency_hz',
                          start_time_window: Optional[float] = 0.0,
                          end_time_window: Optional[float] = 0.0) -> pd.DataFrame:
    """
    Calculate Time Frequency Representation for a signal within a time window

    :param df: input pandas data frame
    :param sig_wf_label: string for the waveform column name in df
    :param sig_sample_rate_label: string for column name with sample rate in Hz information in df
    :param sig_timestamps_label: string for timestamp column name in df
    :param order_number_input: band order Nth
    :param tfr_type: 'cwt' or 'stft'  if not either option, uses 'cwt'.
    :param new_column_tfr_bits: label for new column containing tfr in bits
    :param new_column_tfr_time_s: label for new column containing tfr timestamps in epoch s
    :param new_column_tfr_frequency_hz: label for new column containing tfr frequency in Hz
    :param start_time_window: float, start time window (within sig_timestamps_label)
    :param end_time_window: float, end time window (within sig_timestamps_label)
    :return: input dataframe with new columns
    """
    tfr_bits = []
    tfr_time_s = []
    tfr_frequency_hz = []
    # Check zooming window
    if start_time_window > 0.0 and end_time_window > 0.0:
        if end_time_window <= start_time_window:
            raise ValueError(f"end_time_window parameter ('{end_time_window}') "
                             f"cannot be smaller than start_time_window parameter ('{start_time_window}')")
    for n in df.index:
        if sig_wf_label not in df.columns or type(df[sig_wf_label][n]) == float:
            tfr_bits.append(float("NaN"))
            tfr_time_s.append(float("NaN"))
            tfr_frequency_hz.append(float("NaN"))
            continue
        if df[sig_wf_label][n].ndim == 1:  # audio basically
<<<<<<< HEAD
            timestamps = df[sig_timestamps_label][n]
            if start_time_window > 0.0 and end_time_window > 0.0:
                idx_time_start = find_nearest_idx(timestamps, start_time_window)
                idx_time_end = find_nearest_idx(timestamps, end_time_window)
            elif start_time_window > 0.0 and end_time_window == 0.0:
                idx_time_start = find_nearest_idx(timestamps, start_time_window)
                idx_time_end = -1
            elif end_time_window > 0.0 and start_time_window == 0.0:
                idx_time_start = 0
                idx_time_end = find_nearest_idx(timestamps, end_time_window)
            else:
                idx_time_start = 0
                idx_time_end = -1
            sig_wf = df[sig_wf_label][n][idx_time_start:idx_time_end]
=======
            # get everything if the user doesn't specify a time window
            if sig_timestamps_label == "" or (start_time_window == 0. and end_time_window == 0.):
                sig_wf = df[sig_wf_label][n]
            else:
                timestamps = df[sig_timestamps_label][n]
                if start_time_window > 0.0 and end_time_window > 0.0:
                    idx_time_start = find_nearest_idx(timestamps, start_time_window)
                    idx_time_end = find_nearest_idx(timestamps, end_time_window)
                elif start_time_window > 0.0 and end_time_window == 0.0:
                    idx_time_start = find_nearest_idx(timestamps, start_time_window)
                    idx_time_end = -1
                elif end_time_window > 0.0 and start_time_window == 0.0:
                    idx_time_start = 0
                    idx_time_end = find_nearest_idx(timestamps, end_time_window)
                else:
                    idx_time_start = 0
                    idx_time_end = -1
                sig_wf = df[sig_wf_label][n][idx_time_start:idx_time_end]
>>>>>>> 333d3077
            sig_wf_n = np.copy(sig_wf)
            sig_wf_n *= rpd_prep.taper_tukey(sig_wf_or_time=sig_wf_n, fraction_cosine=0.1)
            if tfr_type == "stft":
                # Compute complex wavelet transform (cwt) from signal duration
                _, sig_bits, sig_time_s, sig_frequency_hz = \
                    stft_from_sig(sig_wf=sig_wf_n,
                                  frequency_sample_rate_hz=df[sig_sample_rate_label][n],
<<<<<<< HEAD
=======
                                  band_order_Nth=order_number_input)
                _s, sig_bits2, sig_time_s2, sig_frequency_hz2 = \
                    stft_from_siz(sig_wf=sig_wf_n,
                                  frequency_sample_rate_hz=df[sig_sample_rate_label][n],
>>>>>>> 333d3077
                                  band_order_nth=order_number_input)
            else:
                # Compute complex wavelet transform (cwt) from signal duration
                _, sig_bits, sig_time_s, sig_frequency_hz = \
                    atoms.cwt_chirp_from_sig(sig_wf=sig_wf_n,
                                             frequency_sample_rate_hz=df[sig_sample_rate_label][n],
                                             band_order_nth=order_number_input)
            tfr_bits.append(sig_bits)
            tfr_time_s.append(sig_time_s)
            tfr_frequency_hz.append(sig_frequency_hz)
        else:  # sensor that is acceleration/gyroscope/magnetometer/barometer
            tfr_3c_bits = []
            tfr_3c_time = []
            tfr_3c_frequency = []
            for index_dimension, _ in enumerate(df[sig_wf_label][n]):
                sig_wf_n = np.copy(df[sig_wf_label][n][index_dimension])
                sig_wf_n *= rpd_prep.taper_tukey(sig_wf_or_time=sig_wf_n, fraction_cosine=0.1)
                if tfr_type == "stft":
                    # Compute complex wavelet transform (cwt) from signal duration
                    _, sig_bits, sig_time_s, sig_frequency_hz = \
                        stft_from_sig(sig_wf=sig_wf_n,
                                      frequency_sample_rate_hz=df[sig_sample_rate_label][n],
<<<<<<< HEAD
                                      band_order_nth=order_number_input)
=======
                                      band_order_Nth=order_number_input)
>>>>>>> 333d3077
                else:
                    # Compute complex wavelet transform (cwt) from signal duration
                    _, sig_bits, sig_time_s, sig_frequency_hz = \
                        atoms.cwt_chirp_from_sig(sig_wf=sig_wf_n,
                                                 frequency_sample_rate_hz=df[sig_sample_rate_label][n],
                                                 band_order_nth=order_number_input)
                tfr_3c_bits.append(sig_bits)
                tfr_3c_time.append(sig_time_s)
                tfr_3c_frequency.append(sig_frequency_hz)
            # append 3c tfr into 'main' list
            tfr_bits.append(np.array(tfr_3c_bits))
            tfr_time_s.append(np.array(tfr_3c_time))
            tfr_frequency_hz.append(np.array(tfr_3c_frequency))
    df[new_column_tfr_bits] = tfr_bits
    df[new_column_tfr_time_s] = tfr_time_s
    df[new_column_tfr_frequency_hz] = tfr_frequency_hz

    return df<|MERGE_RESOLUTION|>--- conflicted
+++ resolved
@@ -6,87 +6,26 @@
 import numpy as np
 import pandas as pd
 import quantum_inferno.cwt_atoms as atoms
-<<<<<<< HEAD
 import quantum_inferno.scales_dyadic as scales_dyadic
 from quantum_inferno.utilities.rescaling import to_log2_with_epsilon
 from quantum_inferno.utilities.calculations import get_num_points
 from quantum_inferno.styx_fft import stft_complex_pow2
-=======
-import quantum_inferno.scales_dyadic as scales
-from quantum_inferno.utilities.rescaling import to_log2_with_epsilon
-from scipy.signal import ShortTimeFFT
-from scipy.signal.windows import hann
-from libquantum.spectra import stft_from_sig
->>>>>>> 333d3077
 
 import redpandas.redpd_preprocess as rpd_prep
 from redpandas.redpd_preprocess import find_nearest_idx
 
 
-<<<<<<< HEAD
 def stft_from_sig(sig_wf: np.ndarray,
                   frequency_sample_rate_hz: float,
                   band_order_nth: float,
                   center_frequency_hz: float = None,
                   octaves_below_center: int = 4) -> Tuple[np.ndarray, np.ndarray, np.ndarray, np.ndarray]:
-=======
-# TODO: NOT DONE, NOT TESTED
-def band_frequencies_nyquist(
-        frequency_order_input: float,
-        frequency_base_input: float,
-        frequency_ref_input: float,
-        frequency_low_input: float,
-        frequency_sample_rate_input: float
-) -> Tuple[float, float, np.ndarray, float, float, np.ndarray, np.ndarray, np.ndarray]:
-    """
-    Evaluate Standard Logarithmic Interval Time Parameters: ALWAYS USE HZ
-
-    :param frequency_order_input: Nth order
-    :param frequency_base_input: G2 or G3
-    :param frequency_ref_input: reference frequency
-    :param frequency_low_input: lowest frequency of interest
-    :param frequency_sample_rate_input: sample rate
-    :return: scale_order (Band order N > 1, defaults to 1.),
-        scale_base (positive reference Base G > 1, defaults to G3),
-        scale_band_number (Band number n),
-        frequency_ref (reference frequency value),
-        frequency_center_algebraic (Algebraic center of frequencies),
-        frequency_center_geometric (Geometric center of frequencies),
-        frequency_start (first frequency),
-        frequency_end (last frequency)
-
-    """
-    scale_ref_input = 1 / frequency_ref_input
-    scale_nyquist_input = 2 / frequency_sample_rate_input
-    scale_high_input = 1 / frequency_low_input
-
-    scale_order, scale_base, scale_band_number, \
-        scale_ref, scale_center_algebraic, scale_center_geometric, \
-        scale_start, scale_end = \
-        scales.band_intervals_periods(frequency_order_input, frequency_base_input, scale_ref_input,
-                                      scale_nyquist_input, scale_high_input)
-    frequency_ref = 1 / scale_ref
-    frequency_center_geometric = 1 / scale_center_geometric
-    frequency_end = 1 / scale_start
-    frequency_start = 1 / scale_end
-    frequency_center_algebraic = (frequency_end + frequency_start) / 2.
-
-    # Inherit the order, base, and band number
-    return scale_order, scale_base, -scale_band_number, frequency_ref, frequency_center_algebraic, \
-        frequency_center_geometric, frequency_start, frequency_end
-
-
-def stft_from_siz(sig_wf: np.ndarray,
-                  frequency_sample_rate_hz: float,
-                  band_order_nth: float) -> Tuple[np.ndarray, np.ndarray, np.ndarray, np.ndarray]:
->>>>>>> 333d3077
     """
     Stft from signal
 
     :param sig_wf: array with input signal
     :param frequency_sample_rate_hz: sample rate of frequency in Hz
     :param band_order_nth: Nth order of constant Q bands
-<<<<<<< HEAD
     :param center_frequency_hz: center frequency of the signal in Hz, defaults to 3/20 of Nyquist
     :param octaves_below_center: number of octaves below center frequency to set the averaging frequency
     :return: numpy arrays of: STFT, STFT_bits, time_stft_s, frequency_stft_hz
@@ -117,46 +56,6 @@
     stft_bits = to_log2_with_epsilon(stft_complex)
 
     return stft_complex, stft_bits, time_stft_s, frequency_stft_hz
-=======
-    :return: numpy arrays of: STFT, STFT_bits, time_stft_s, frequency_stft_hz
-    """
-    sig_duration_s = len(sig_wf) / frequency_sample_rate_hz
-    _, min_frequency_hz = atoms.chirp_scales_from_duration(band_order_nth=band_order_nth, sig_duration_s=sig_duration_s)
-    order_nth, scale_base, _, _, _, geometric_freq_center, frequency_start, frequency_end = \
-        band_frequencies_nyquist(frequency_order_input=band_order_nth,
-                                 frequency_base_input=scales.Slice.G2,
-                                 frequency_ref_input=scales.Slice.F1HZ,
-                                 frequency_low_input=min_frequency_hz,
-                                 frequency_sample_rate_input=frequency_sample_rate_hz)
-    cycles_m, q_gabor, _ = atoms.chirp_mqg_from_n(order_nth)
-
-    # Choose the spectral resolution as the key parameter
-    frequency_resolution_min_hz = np.min(frequency_end - frequency_start)
-    frequency_resolution_max_hz = np.max(frequency_end - frequency_start)
-    frequency_resolution_hz_geo = np.sqrt(frequency_resolution_min_hz * frequency_resolution_max_hz)
-    stft_time_duration_s = 1 / frequency_resolution_hz_geo
-    stft_points_per_seg = int(frequency_sample_rate_hz * stft_time_duration_s)
-
-    threshold = geometric_freq_center * (1 + 0.5 * 1.50018310546875 / q_gabor)  # > frequency_sample_rate_hz / 2.0:
-    # Remember frequency order is inverted because solution is in periods.
-    scale_number_bins = int(len(geometric_freq_center[np.argmax(threshold < 0.45 * frequency_sample_rate_hz):]))
-    cqt_points_hop_min = int(2**(np.floor(scale_number_bins / order_nth) - 1.))
-
-    stft_scaling = 2 * np.sqrt(np.pi) / stft_points_per_seg
-    w = hann(int(np.ceil(stft_points_per_seg / 2)))
-    stft = ShortTimeFFT(w, cqt_points_hop_min, frequency_sample_rate_hz,
-                        fft_mode="centered").stft(sig_wf, padding="zeros")
-
-    stft *= stft_scaling
-    stft_bits: np.ndarray = to_log2_with_epsilon(stft)
-
-    frames = np.arange(stft) if np.isscalar(stft) else np.arange(stft.shape[-1])
-    time_stft_s: np.ndarray = \
-        np.asanyarray((np.asanyarray(frames) * cqt_points_hop_min).astype(int)) / float(frequency_sample_rate_hz)
-    frequency_stft_hz = np.fft.rfftfreq(n=stft_points_per_seg - 1, d=1.0 / frequency_sample_rate_hz)
-
-    return stft, stft_bits, time_stft_s, frequency_stft_hz
->>>>>>> 333d3077
 
 
 def sig_frame(sig: np.ndarray,
@@ -297,13 +196,8 @@
     :param new_column_tfr_frequency_hz: label for new column containing tfr frequency in Hz
     :return: input dataframe with new columns
     """
-<<<<<<< HEAD
     return tfr_bits_panda_window(df, sig_wf_label, sig_sample_rate_label, sig_timestamps_label, order_number_input,
                                  tfr_type, new_column_tfr_bits, new_column_tfr_time_s, new_column_tfr_frequency_hz)
-=======
-    return tfr_bits_panda_window(df, sig_wf_label, sig_sample_rate_label, "", order_number_input, tfr_type,
-                                 new_column_tfr_bits, new_column_tfr_time_s, new_column_tfr_frequency_hz)
->>>>>>> 333d3077
 
 
 # INPUT ALIGNED DATA
@@ -349,22 +243,6 @@
             tfr_frequency_hz.append(float("NaN"))
             continue
         if df[sig_wf_label][n].ndim == 1:  # audio basically
-<<<<<<< HEAD
-            timestamps = df[sig_timestamps_label][n]
-            if start_time_window > 0.0 and end_time_window > 0.0:
-                idx_time_start = find_nearest_idx(timestamps, start_time_window)
-                idx_time_end = find_nearest_idx(timestamps, end_time_window)
-            elif start_time_window > 0.0 and end_time_window == 0.0:
-                idx_time_start = find_nearest_idx(timestamps, start_time_window)
-                idx_time_end = -1
-            elif end_time_window > 0.0 and start_time_window == 0.0:
-                idx_time_start = 0
-                idx_time_end = find_nearest_idx(timestamps, end_time_window)
-            else:
-                idx_time_start = 0
-                idx_time_end = -1
-            sig_wf = df[sig_wf_label][n][idx_time_start:idx_time_end]
-=======
             # get everything if the user doesn't specify a time window
             if sig_timestamps_label == "" or (start_time_window == 0. and end_time_window == 0.):
                 sig_wf = df[sig_wf_label][n]
@@ -383,7 +261,6 @@
                     idx_time_start = 0
                     idx_time_end = -1
                 sig_wf = df[sig_wf_label][n][idx_time_start:idx_time_end]
->>>>>>> 333d3077
             sig_wf_n = np.copy(sig_wf)
             sig_wf_n *= rpd_prep.taper_tukey(sig_wf_or_time=sig_wf_n, fraction_cosine=0.1)
             if tfr_type == "stft":
@@ -391,13 +268,10 @@
                 _, sig_bits, sig_time_s, sig_frequency_hz = \
                     stft_from_sig(sig_wf=sig_wf_n,
                                   frequency_sample_rate_hz=df[sig_sample_rate_label][n],
-<<<<<<< HEAD
-=======
                                   band_order_Nth=order_number_input)
                 _s, sig_bits2, sig_time_s2, sig_frequency_hz2 = \
                     stft_from_siz(sig_wf=sig_wf_n,
                                   frequency_sample_rate_hz=df[sig_sample_rate_label][n],
->>>>>>> 333d3077
                                   band_order_nth=order_number_input)
             else:
                 # Compute complex wavelet transform (cwt) from signal duration
@@ -420,11 +294,12 @@
                     _, sig_bits, sig_time_s, sig_frequency_hz = \
                         stft_from_sig(sig_wf=sig_wf_n,
                                       frequency_sample_rate_hz=df[sig_sample_rate_label][n],
-<<<<<<< HEAD
+                                      band_order_Nth=order_number_input)
+                else:
+                    _, sig_bits, sig_time_s, sig_frequency_hz = \
+                        stft_from_sig(sig_wf=sig_wf_n,
+                                      frequency_sample_rate_hz=df[sig_sample_rate_label][n],
                                       band_order_nth=order_number_input)
-=======
-                                      band_order_Nth=order_number_input)
->>>>>>> 333d3077
                 else:
                     # Compute complex wavelet transform (cwt) from signal duration
                     _, sig_bits, sig_time_s, sig_frequency_hz = \
